#! /bin/sh
# this script is used to render the output from the simulation into separate
# image files using a scene template. it uses the same xml config file as the
# simulator

old_pwd="`pwd`"
config_file="$(realpath $1 2>/dev/null)"
pushd "`dirname $0`" > /dev/null
script_name="$0"
#we want to work in the project root directory
cd ..


usage() {
	echo "usage: $script_name <config> [-f <frames>] [-r <renderer>]"
	echo "       <config>             xml config file (under config/)"
	echo "       -f,--frames <frames>"
	echo "                            select which frames to render"
	echo "                            frames is a list of frame indexes, eg:"
	echo "                            0"
	echo "                            \"0 1 2\""
	echo "                            \"\`seq 3 8\`\""
	echo "       -r,--renderer <renderer_binary>"
	echo "                            select renderer (default=$renderer)"
	exit -1

}

# parsing xml with xmllint:
# newer versions:
# - attribute:
#   a="$(xmllint --xpath 'string(/config/output/rendering/@constantwidth)' config/sample.xml)"
# - node:
#   a="$(xmllint --xpath '/config/output/text()' config/sample.xml)"
#
# older versions (have no --xpath):
# - attribute:
#   echo "$(echo "cat /config/output/rendering/@constantwidth" | xmllint --nocdata --shell config/sample.xml | sed '1d;$d')"
#   But: this inludes the attribute name!
# - node:
#   a="$(echo "cat /config/output/text()" | xmllint --nocdata --shell config/sample.xml | sed '1d;$d')"

# $1 = xml file, $2 = xpath expression
getxmlattr() {
    echo "cat $2" | xmllint --shell $1 |\
    	sed -n 's/[^\"]*\"\([^\"]*\)\"[^\"]*/\1/gp'
}

# render single frame. $1 = scene file, $2 = data rib file
render() {
	scene_file_tmp="$1"
	file="$2"
	file_name="$(basename -s .rib "$file")"
	frame_nr="${file_name:6}"
<<<<<<< HEAD
	sed -i "" "s/frame_[0-9]\{6\}.rib/frame_${frame_nr}.rib/g" "$scene_file_tmp"
	sed -i "" "s/out_[0-9]\{6\}.tif/out_${frame_nr}.tif/g" "$scene_file_tmp"
=======
	sed -i.tmp "s/frame_[0-9]\{6\}.rib/frame_${frame_nr}.rib/g" "$scene_file_tmp"
	sed -i.tmp "s/out_[0-9]\{6\}.tif/out_${frame_nr}.tif/g" "$scene_file_tmp"
>>>>>>> f38a61f0
	echo "Rendering $file"
	$renderer "$scene_file_tmp"
}

frames=""
renderer=rndr #pixie renderer binary
[ ! -f "$config_file" ] && echo "Error: no/invalid config file given" && usage
#parse parameters
shift
while [ $# -gt 0 ]
do
	key="$1"
	shift
	case $key in
		-h|--help)
			usage
			;;
		-f|--frames)
			frames="$1"
			shift
			;;
		-r|--renderer)
			renderer="$1"
			shift
			;;
		*)
			echo "Error: invalid parameter $key"
			usage
			;;
	esac
done

command -v "$renderer" >/dev/null 2>&1 || \
	{ echo >&2 "Error: renderer \"$renderer\" not found. Is Pixie installed??"; exit 1; }

# data input & rendering directory
base_name="$(basename -s .xml "$config_file")"
data_dir="output/simulation/$base_name"
rendering_dir="output/rendering/$base_name"
mkdir -p "$rendering_dir" &>/dev/null

# additional shaders path
export SHADERS=data/shaders

# parse config file
scene_file="$(getxmlattr "$config_file" "/config/output/rendering/@scene")"
point_width="$(getxmlattr "$config_file" "/config/output/rendering/@constantwidth")"
height_field_file="$(getxmlattr "$config_file" "/config/simulation/heightfield/@file")"
height_scaling="$(getxmlattr "$config_file" "/config/simulation/heightfield/@scaling")"
[ "$height_scaling" = "" ] && height_scaling=1
height_scaling_larger=`echo "$height_scaling+0.1" | bc`
echo $height_scaling_larger

echo "Using Scene file: $scene_file"

scene_file_tmp="$(mktemp -t "render_${base_name}.XXXXXXXXXX.rib")"
cp "$scene_file" "$scene_file_tmp"


# replace directories
<<<<<<< HEAD
sed -i "" "s/OUTPUT_DIRECTORY/${base_name}/g" "$scene_file_tmp"
# escape the path (-> or better use awk?)
height_field_file_esc="$(echo "$height_field_file" | sed -e 's/[\/&]/\\&/g')"
sed -i "" "s/HEIGHT_FIELD_FILE/${height_field_file_esc}/g" "$scene_file_tmp"
sed -i "" 's/\"constantwidth\"[ ]* \[[ ]* [0-9\.]*/\"constantwidth\" [ '${point_width}'/g' "$scene_file_tmp"
sed -i "" 's/amplitude\"[ ]* \[[ ]* [0-9\.-]*/amplitude\" [ -'${height_scaling}'/g' "$scene_file_tmp"
sed -i "" 's/sphere\"[ ]* \[[ ]* [0-9\.-]*/sphere\" [ '${height_scaling_larger}'/g' "$scene_file_tmp"
=======
sed -i.tmp "s/OUTPUT_DIRECTORY/${base_name}/g" "$scene_file_tmp"
# escape the path (-> or better use awk?)
height_field_file_esc="$(echo "$height_field_file" | sed -e 's/[\/&]/\\&/g')"
sed -i.tmp "s/HEIGHT_FIELD_FILE/${height_field_file_esc}/g" "$scene_file_tmp"
sed -i.tmp 's/\"constantwidth\"[ ]* \[[ ]* [0-9\.]*/\"constantwidth\" [ '${point_width}'/g' "$scene_file_tmp"
sed -i.tmp 's/amplitude\"[ ]* \[[ ]* [0-9\.-]*/amplitude\" [ -'${height_scaling}'/g' "$scene_file_tmp"
sed -i.tmp 's/sphere\"[ ]* \[[ ]* [0-9\.-]*/sphere\" [ '${height_scaling_larger}'/g' "$scene_file_tmp"
>>>>>>> f38a61f0

# iterate frames & render
if [ "$frames" = "" ]; then
	for file in $data_dir/frame_*.rib; do
		render "$scene_file_tmp" "$file"
	done
else
	for frame in $frames; do
		file="$(printf "$data_dir/frame_%06i.rib" $frame)"
		render "$scene_file_tmp" "$file"
	done
fi

<<<<<<< HEAD
echo $scene_file_tmp
#rm "$scene_file_tmp"
=======
rm "$scene_file_tmp" "$scene_file_tmp".tmp
>>>>>>> f38a61f0
<|MERGE_RESOLUTION|>--- conflicted
+++ resolved
@@ -52,13 +52,13 @@
 	file="$2"
 	file_name="$(basename -s .rib "$file")"
 	frame_nr="${file_name:6}"
-<<<<<<< HEAD
-	sed -i "" "s/frame_[0-9]\{6\}.rib/frame_${frame_nr}.rib/g" "$scene_file_tmp"
-	sed -i "" "s/out_[0-9]\{6\}.tif/out_${frame_nr}.tif/g" "$scene_file_tmp"
-=======
+
+#MAC PROBLEM WITH SED
+#	sed -i "" "s/frame_[0-9]\{6\}.rib/frame_${frame_nr}.rib/g" "$scene_file_tmp"
+#	sed -i "" "s/out_[0-9]\{6\}.tif/out_${frame_nr}.tif/g" "$scene_file_tmp"
+
 	sed -i.tmp "s/frame_[0-9]\{6\}.rib/frame_${frame_nr}.rib/g" "$scene_file_tmp"
 	sed -i.tmp "s/out_[0-9]\{6\}.tif/out_${frame_nr}.tif/g" "$scene_file_tmp"
->>>>>>> f38a61f0
 	echo "Rendering $file"
 	$renderer "$scene_file_tmp"
 }
@@ -119,15 +119,16 @@
 
 
 # replace directories
-<<<<<<< HEAD
-sed -i "" "s/OUTPUT_DIRECTORY/${base_name}/g" "$scene_file_tmp"
+# MAC PROBLEM
+#sed -i "" "s/OUTPUT_DIRECTORY/${base_name}/g" "$scene_file_tmp"
 # escape the path (-> or better use awk?)
-height_field_file_esc="$(echo "$height_field_file" | sed -e 's/[\/&]/\\&/g')"
-sed -i "" "s/HEIGHT_FIELD_FILE/${height_field_file_esc}/g" "$scene_file_tmp"
-sed -i "" 's/\"constantwidth\"[ ]* \[[ ]* [0-9\.]*/\"constantwidth\" [ '${point_width}'/g' "$scene_file_tmp"
-sed -i "" 's/amplitude\"[ ]* \[[ ]* [0-9\.-]*/amplitude\" [ -'${height_scaling}'/g' "$scene_file_tmp"
-sed -i "" 's/sphere\"[ ]* \[[ ]* [0-9\.-]*/sphere\" [ '${height_scaling_larger}'/g' "$scene_file_tmp"
-=======
+#height_field_file_esc="$(echo "$height_field_file" | sed -e 's/[\/&]/\\&/g')"
+
+#sed -i "" "s/HEIGHT_FIELD_FILE/${height_field_file_esc}/g" "$scene_file_tmp"
+#sed -i "" 's/\"constantwidth\"[ ]* \[[ ]* [0-9\.]*/\"constantwidth\" [ '${point_width}'/g' "$scene_file_tmp"
+#sed -i "" 's/amplitude\"[ ]* \[[ ]* [0-9\.-]*/amplitude\" [ -'${height_scaling}'/g' "$scene_file_tmp"
+#sed -i "" 's/sphere\"[ ]* \[[ ]* [0-9\.-]*/sphere\" [ '${height_scaling_larger}'/g' "$scene_file_tmp"
+
 sed -i.tmp "s/OUTPUT_DIRECTORY/${base_name}/g" "$scene_file_tmp"
 # escape the path (-> or better use awk?)
 height_field_file_esc="$(echo "$height_field_file" | sed -e 's/[\/&]/\\&/g')"
@@ -135,7 +136,6 @@
 sed -i.tmp 's/\"constantwidth\"[ ]* \[[ ]* [0-9\.]*/\"constantwidth\" [ '${point_width}'/g' "$scene_file_tmp"
 sed -i.tmp 's/amplitude\"[ ]* \[[ ]* [0-9\.-]*/amplitude\" [ -'${height_scaling}'/g' "$scene_file_tmp"
 sed -i.tmp 's/sphere\"[ ]* \[[ ]* [0-9\.-]*/sphere\" [ '${height_scaling_larger}'/g' "$scene_file_tmp"
->>>>>>> f38a61f0
 
 # iterate frames & render
 if [ "$frames" = "" ]; then
@@ -149,9 +149,4 @@
 	done
 fi
 
-<<<<<<< HEAD
-echo $scene_file_tmp
-#rm "$scene_file_tmp"
-=======
 rm "$scene_file_tmp" "$scene_file_tmp".tmp
->>>>>>> f38a61f0
